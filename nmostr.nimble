--- conflicted
+++ resolved
@@ -1,12 +1,8 @@
-<<<<<<< HEAD
 ## Metadata for nimble to build, package, and place nmostr.
 # Copyright © 2023 Gruruya <gruruya.chi4c@slmails.com>
 # SPDX-License-Identifier: AGPL-3.0-only
 
-version     = "0.0.14"
-=======
 version     = "0.0.15"
->>>>>>> 4cd310dc
 author      = "Gruruya"
 description = "Library for working with the Nostr protocol."
 license     = "AGPL-3.0-only"
